--- conflicted
+++ resolved
@@ -1,7 +1,6 @@
 package peergos.server.storage;
 
 import peergos.shared.cbor.*;
-import peergos.shared.crypto.*;
 import peergos.shared.crypto.asymmetric.*;
 import peergos.shared.ipfs.api.IPFS;
 import peergos.shared.ipfs.api.MultiAddress;
@@ -32,11 +31,7 @@
     }
 
     @Override
-<<<<<<< HEAD
-    public CompletableFuture<List<Multihash>> put(UserPublicKey writer, List<byte[]> blocks) {
-=======
-    public CompletableFuture<Multihash> emptyObject(PublicSigningKey writer) {
->>>>>>> 8011fbb3
+    public CompletableFuture<List<Multihash>> put(PublicSigningKey writer, List<byte[]> blocks) {
         try {
             return CompletableFuture.completedFuture(ipfs.block.put(blocks))
                     .thenApply(nodes -> nodes.stream().map(n -> n.hash).collect(Collectors.toList()));
@@ -46,60 +41,10 @@
     }
 
     @Override
-<<<<<<< HEAD
     public CompletableFuture<Optional<CborObject>> get(Multihash hash) {
         try {
             byte[] raw = ipfs.block.get(hash);
             return CompletableFuture.completedFuture(Optional.of(CborObject.fromByteArray(raw)));
-=======
-    public CompletableFuture<Multihash> setData(PublicSigningKey writer, Multihash object, byte[] data) {
-        try {
-            return CompletableFuture.completedFuture(ipfs.object.patch(EMPTY, "set-data", Optional.of(data), Optional.empty(), Optional.empty()).hash);
-        } catch (IOException e) {
-            throw new RuntimeException(e);
-        }
-    }
-
-    @Override
-    public CompletableFuture<Multihash> addLink(PublicSigningKey writer, Multihash object, String label, Multihash linkTarget) {
-        try {
-            return CompletableFuture.completedFuture(ipfs.object.patch(object, "add-link", Optional.empty(), Optional.of(label), Optional.of(linkTarget)).hash);
-        } catch (IOException e) {
-            throw new RuntimeException(e);
-        }
-    }
-
-    @Override
-    public CompletableFuture<Optional<MerkleNode>> getObject(Multihash hash) {
-        try {
-            peergos.shared.ipfs.api.MerkleNode merkleNode = ipfs.object.get(hash);
-            List<MerkleNode.Link> links = merkleNode.links.stream()
-                    .map(m -> new MerkleNode.Link(m.name.get(), m.hash))
-                    .collect(Collectors.toList());
-            return CompletableFuture.completedFuture(Optional.of(new MerkleNode(merkleNode.data.orElse(new byte[0]), links)));
-        } catch (IOException e) {
-            throw new RuntimeException(e);
-        }
-    }
-
-    @Override
-    public CompletableFuture<Optional<byte[]>> getData(Multihash key) {
-        try {
-            return CompletableFuture.completedFuture(Optional.of(ipfs.object.data(key)));
-        } catch (IOException e) {
-            throw new RuntimeException(e);
-        }
-    }
-
-    @Override
-    public CompletableFuture<Multihash> put(PublicSigningKey writer, MerkleNode object) {
-        try {
-            peergos.shared.ipfs.api.MerkleNode data = ipfs.object.patch(EMPTY, "set-data", Optional.of(object.data), Optional.empty(), Optional.empty());
-            Multihash current = data.hash;
-            for (MerkleNode.Link e : object.links)
-                current = ipfs.object.patch(current, "add-link", Optional.empty(), Optional.of(e.label), Optional.of(e.target)).hash;
-            return CompletableFuture.completedFuture(current);
->>>>>>> 8011fbb3
         } catch (IOException e) {
             throw new RuntimeException(e);
         }
@@ -124,18 +69,4 @@
             throw new RuntimeException(e);
         }
     }
-<<<<<<< HEAD
-=======
-
-    public static void main(String[] args) throws Exception {
-        IpfsDHT dht = new IpfsDHT();
-        byte[] val1 = new byte[57];
-        MerkleNode val = new MerkleNode(val1);
-        new Random().nextBytes(val1);
-        Multihash put = dht.put(PublicSigningKey.createNull(), val).get();
-        byte[] val2 = dht.getData(put).get().get();
-        boolean equals = Arrays.equals(val1, val2);
-        System.out.println(equals);
-    }
->>>>>>> 8011fbb3
 }