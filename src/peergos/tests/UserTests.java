--- conflicted
+++ resolved
@@ -74,8 +74,6 @@
         ensureSignedUp(username, newPassword);
 
     }
-
-<<<<<<< HEAD
     @Test
     public void changePasswordFAIL() throws IOException {
         String username = "test" + (System.currentTimeMillis() % 10000);
@@ -89,10 +87,7 @@
 
     }
 
-    public UserContext ensureSignedUp(String username, String password) throws IOException {
-=======
     public static UserContext ensureSignedUp(String username, String password) throws IOException {
->>>>>>> c1d642cd
         DHTClient.HTTP dht = new DHTClient.HTTP(new URL("http://localhost:"+ WEB_PORT +"/"));
         Btree.HTTP btree = new Btree.HTTP(new URL("http://localhost:"+ WEB_PORT +"/"));
         HTTPCoreNode coreNode = new HTTPCoreNode(new URL("http://localhost:"+ WEB_PORT +"/"));
