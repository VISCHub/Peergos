--- conflicted
+++ resolved
@@ -65,9 +65,6 @@
         ensureSignedUp(username, password);
     }
 
-<<<<<<< HEAD
-    public static UserContext ensureSignedUp(String username, String password) throws IOException {
-=======
     @Test
     public void changePassword() throws IOException {
         String username = "test" + (System.currentTimeMillis() % 10000);
@@ -79,8 +76,7 @@
 
     }
 
-    public UserContext ensureSignedUp(String username, String password) throws IOException {
->>>>>>> 79789b47
+    public static UserContext ensureSignedUp(String username, String password) throws IOException {
         DHTClient.HTTP dht = new DHTClient.HTTP(new URL("http://localhost:"+ WEB_PORT +"/"));
         Btree.HTTP btree = new Btree.HTTP(new URL("http://localhost:"+ WEB_PORT +"/"));
         HTTPCoreNode coreNode = new HTTPCoreNode(new URL("http://localhost:"+ WEB_PORT +"/"));
