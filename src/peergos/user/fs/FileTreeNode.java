--- conflicted
+++ resolved
@@ -283,71 +283,7 @@
             return false;
         Optional<FileTreeNode> childOpt = getDescendentByPath(filename, context);
         if (childOpt.isPresent()) {
-<<<<<<< HEAD
-            System.out.println("Overwriting section ["+Long.toHexString(startIndex)+", "+Long.toHexString(endIndex)+"] of child with name: "+filename);
-            FileTreeNode child = childOpt.get();
-            FileProperties childProps = child.getFileProperties();
-            long filesSize = childProps.size;
-            FileRetriever retriever = child.getRetriever();
-            SymmetricKey baseKey = child.pointer.filePointer.baseKey;
-
-            if (startIndex > filesSize) {
-                // append with zeroes up until startIndex
-                uploadFile(filename, new InputStream() {
-                    @Override
-                    public int read() throws IOException {
-                        return 0;
-                    }
-                }, filesSize, startIndex, context, l -> {}, fragmenter);
-            }
-
-            if (endIndex == 10*1024*1024)
-                System.nanoTime();
-
-            for (; startIndex < endIndex; startIndex = startIndex + Chunk.MAX_SIZE - (startIndex % Chunk.MAX_SIZE)) {
-
-                LocatedChunk currentOriginal = retriever.getChunkInputStream(context, baseKey, startIndex, filesSize, child.getLocation(), monitor).get();
-                Optional<Location> nextChunkLocationOpt = retriever.getLocationAt(child.getLocation(), startIndex + Chunk.MAX_SIZE, context);
-                byte[] mapKey = new byte[32];
-                context.random.randombytes(mapKey, 0, 32);
-                Location nextChunkLocation = nextChunkLocationOpt.orElse(new Location(getLocation().owner, getLocation().writer, mapKey));
-
-                System.out.println("********* Writing to chunk at mapkey: "+ArrayOps.bytesToHex(currentOriginal.location.mapKey) + " next: "+nextChunkLocation);
-                // modify chunk, re-encrypt and upload
-                int internalStart = (int) (startIndex % Chunk.MAX_SIZE);
-                int internalEnd = endIndex - (startIndex - internalStart) > Chunk.MAX_SIZE ?
-                        Chunk.MAX_SIZE : (int)(endIndex - (startIndex - internalStart));
-                byte[] raw = currentOriginal.chunk.data();
-                // extend data array if necessary
-                if (raw.length < internalEnd)
-                    raw = Arrays.copyOfRange(raw, 0, internalEnd);
-                fileData.read(raw, internalStart, internalEnd - internalStart);
-
-                byte[] nonce = new byte[TweetNaCl.SECRETBOX_NONCE_BYTES];
-                context.random.randombytes(nonce, 0, nonce.length);
-                Chunk updated = new Chunk(raw, baseKey, currentOriginal.location.mapKey, nonce);
-                LocatedChunk located = new LocatedChunk(currentOriginal.location, updated);
-                FileProperties newProps = new FileProperties(childProps.name, endIndex > filesSize ? endIndex : filesSize,
-                        LocalDateTime.now(), childProps.isHidden, childProps.thumbnail);
-                FileUploader.uploadChunk((User)entryWriterKey, newProps, getLocation(), getParentKey(), located,
-                        EncryptedChunk.ERASURE_ORIGINAL, EncryptedChunk.ERASURE_ALLOWED_FAILURES, nextChunkLocation, context, monitor);
-
-                //update indices to be relative to next chunk
-                if (startIndex + internalEnd - internalStart > filesSize) {
-                    filesSize = startIndex + internalEnd - internalStart;
-                    if (startIndex + internalEnd - internalStart > Chunk.MAX_SIZE) {
-                        // update file size in FileProperties of first chunk
-                        Optional<FileTreeNode> updatedChild = getChildren(context).stream().filter(f -> f.getFileProperties().name.equals(filename)).findAny();
-                        boolean b = updatedChild.get().setProperties(child.getFileProperties().withSize(endIndex), context, this);
-                        if (!b)
-                            throw new IllegalStateException("Failed to update file properties for "+child);
-                    }
-                }
-            }
-            return true;
-=======
             return updateExistingChild(childOpt.get(), fileData, startIndex, endIndex, context, monitor, fragmenter);
->>>>>>> e29363ed
         }
         if (startIndex > 0) {
             // TODO if startIndex > 0 prepend with a zero section
