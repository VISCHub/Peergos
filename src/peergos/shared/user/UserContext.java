--- conflicted
+++ resolved
@@ -684,34 +684,6 @@
         String pathString = path.toString();
         CompletableFuture<Optional<FileTreeNode>> byPath = getByPath(pathString);
         return byPath.thenCompose(opt -> {
-<<<<<<< HEAD
-                    FileTreeNode sharedPath = opt.orElseThrow(() -> new IllegalStateException("Specified un-shareWith path " + pathString + " does not exist"));
-                    return unShareItem(sharedPath, readersToRemove);
-                });
-        /*
-        Optional<FileTreeNode> f = getByPath(path.toString());
-        if (! f.isPresent())
-            return;
-        FileTreeNode file = f.get();
-        Set<String> sharees = sharedWith(file);
-        // first remove links from shared directory
-        for (String friendName: sharees) {
-            Optional<FileTreeNode> opt = getByPath("/" + username + "/shared/" + friendName);
-            if (!opt.isPresent())
-                continue;
-            FileTreeNode sharedRoot = opt.get();
-            sharedRoot.removeChild(file, this);
-        }
-
-        // now change to new base keys, clean some keys and mark others as dirty
-        FileTreeNode parent = getByPath(path.getParent().toString()).get();
-        file.makeDirty(this, parent, readersToRemove);
-
-        // now re-share new keys with remaining users
-        Set<String> remainingReaders = sharees.stream().filter(name -> !readersToRemove.contains(name)).collect(Collectors.toSet());
-        share(path, remainingReaders);*/
-
-=======
             //
             // first remove links from shared directory
             //
@@ -750,7 +722,6 @@
                                                 return shareWith(path, remainingReaders);
                                             })));
         });
->>>>>>> d777fbe6
     }
 
     private CompletableFuture<Boolean> unShareItem(FileTreeNode sharedPath, Set<String> readersToRemove) {
