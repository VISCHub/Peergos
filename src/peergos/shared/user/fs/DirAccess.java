package peergos.shared.user.fs;

import peergos.shared.crypto.*;
import peergos.shared.crypto.asymmetric.*;
import peergos.shared.crypto.random.*;
import peergos.shared.crypto.symmetric.*;
import peergos.shared.user.*;
import peergos.shared.util.*;

import java.io.*;
import java.time.*;
import java.util.*;
import java.util.concurrent.*;
import java.util.stream.*;

public class DirAccess extends FileAccess {

    public static final int MAX_CHILD_LINKS_PER_BLOB = 500;

    private final SymmetricLink subfolders2files, subfolders2parent;
    private List<SymmetricLocationLink> subfolders, files;
    private final Optional<SymmetricLocationLink> moreFolderContents;

    public DirAccess(SymmetricLink subfolders2files, SymmetricLink subfolders2parent, List<SymmetricLocationLink> subfolders,
                     List<SymmetricLocationLink> files, SymmetricLink parent2meta, byte[] properties,
                     FileRetriever retriever, SymmetricLocationLink parentLink, Optional<SymmetricLocationLink> moreFolderContents) {
        super(parent2meta, properties, retriever, parentLink, Collections.emptyList());
        this.subfolders2files = subfolders2files;
        this.subfolders2parent = subfolders2parent;
        this.subfolders = subfolders;
        this.files = files;
        this.moreFolderContents = moreFolderContents;
    }

    public DirAccess withNextBlob(Optional<SymmetricLocationLink> moreFolderContents) {
        return new DirAccess(subfolders2files, subfolders2parent, subfolders, files, parent2meta, properties,
                retriever, parentLink, moreFolderContents);
    }

    protected DataSink serializeCryptTree() {
        DataSink bout = super.serializeCryptTree();
        bout.writeArray(subfolders2parent.serialize());
        bout.writeArray(subfolders2files.serialize());
        bout.writeInt(0);
        bout.writeInt(this.subfolders.size());
        subfolders.forEach(x -> bout.writeArray(x.serialize()));
        bout.writeInt(this.files.size());
        files.forEach(x -> bout.writeArray(x.serialize()));
        bout.writeBoolean(moreFolderContents.isPresent());
        if (moreFolderContents.isPresent())
            bout.writeArray(moreFolderContents.get().serialize());
        return bout;
    }

    public List<SymmetricLocationLink> getSubfolders() {
        return Collections.unmodifiableList(subfolders);
    }

    public List<SymmetricLocationLink> getFiles() {
        return Collections.unmodifiableList(files);
    }

    public boolean isDirty(SymmetricKey baseKey) {
        throw new IllegalStateException("Unimplemented!");
    }

    public CompletableFuture<Boolean> rename(FilePointer writableFilePointer, FileProperties newProps, UserContext context) {
        if (!writableFilePointer.isWritable())
            throw new IllegalStateException("Need a writable pointer!");
        SymmetricKey metaKey;
        SymmetricKey parentKey = subfolders2parent.target(writableFilePointer.baseKey);
        metaKey = this.getMetaKey(parentKey);
        byte[] metaNonce = metaKey.createNonce();
        DirAccess dira = new DirAccess(this.subfolders2files, this.subfolders2parent,
                this.subfolders, this.files, this.parent2meta,
                ArrayOps.concat(metaNonce, metaKey.encrypt(newProps.serialize(), metaNonce)),
                null,
                parentLink,
                moreFolderContents
        );
<<<<<<< HEAD
        return context.uploadChunk(dira, writableFilePointer.location);
=======
        return context.uploadChunk(dira, writableFilePointer.location, writableFilePointer.signer(), Collections.emptyList());
>>>>>>> 8011fbb3
    }

    public CompletableFuture<DirAccess> addFileAndCommit(FilePointer targetCAP, SymmetricKey ourSubfolders,
                                                         FilePointer ourPointer, SigningKeyPair signer, UserContext context) {
        return addFilesAndCommit(Arrays.asList(targetCAP), ourSubfolders, ourPointer, signer, context);
    }

    public CompletableFuture<DirAccess> addFilesAndCommit(List<FilePointer> targetCAPs, SymmetricKey ourSubfolders,
                                                          FilePointer ourPointer, SigningKeyPair signer, UserContext context) {
        if (subfolders.size() + files.size() + targetCAPs.size() > MAX_CHILD_LINKS_PER_BLOB) {
            return getNextMetablob(ourSubfolders, context).thenCompose(nextMetablob -> {
                if (nextMetablob.size() >= 1) {
                    FilePointer nextPointer = nextMetablob.get(0).filePointer;
                    DirAccess nextBlob = (DirAccess) nextMetablob.get(0).fileAccess;
                    return nextBlob.addFilesAndCommit(targetCAPs, ourSubfolders, nextPointer, signer, context);
                } else {
                    // first fill this directory, then overflow into a new one
                    int freeSlots = MAX_CHILD_LINKS_PER_BLOB - subfolders.size() - files.size();
                    List<FilePointer> addToUs = targetCAPs.subList(0, freeSlots);
                    List<FilePointer> addToNext = targetCAPs.subList(freeSlots, targetCAPs.size());
                    return addFilesAndCommit(addToUs, ourSubfolders, ourPointer, signer, context).thenCompose(newUs -> {
                        // create and upload new metadata blob
                        SymmetricKey nextSubfoldersKey = SymmetricKey.random();
                        SymmetricKey ourParentKey = subfolders2parent.target(ourSubfolders);
                        DirAccess next = DirAccess.create(nextSubfoldersKey, FileProperties.EMPTY,
                                parentLink.targetLocation(ourParentKey), parentLink.target(ourParentKey), ourParentKey);
                        byte[] nextMapKey = context.randomBytes(32);
                        Location nextLocation = ourPointer.getLocation().withMapKey(nextMapKey);
                        FilePointer nextPointer = new FilePointer(nextLocation, Optional.empty(), nextSubfoldersKey);
                        return next.addFilesAndCommit(addToNext, nextSubfoldersKey, nextPointer, signer, context).thenCompose(nextBlob -> {
                            // re-upload us with the link to the next DirAccess
                            DirAccess withNext = newUs.withNextBlob(Optional.of(SymmetricLocationLink.create(ourSubfolders, nextSubfoldersKey, nextPointer.getLocation())));
                            return withNext.commit(ourPointer.getLocation(), signer, context);
                        });
                    });
                }
            });
        } else {
            SymmetricKey filesKey = this.subfolders2files.target(ourSubfolders);
            for (FilePointer targetCAP : targetCAPs)
                this.files.add(SymmetricLocationLink.create(filesKey, targetCAP.baseKey, targetCAP.getLocation()));

            return commit(ourPointer.getLocation(), signer, context)
                    .thenApply(x -> this);
        }
    }

    public CompletableFuture<DirAccess> addSubdirAndCommit(FilePointer targetCAP, SymmetricKey ourSubfolders,
                                                           FilePointer ourPointer, SigningKeyPair signer, UserContext context) {
        return addSubdirsAndCommit(Arrays.asList(targetCAP), ourSubfolders, ourPointer, signer, context);
    }
    // returns new version of this directory
    public CompletableFuture<DirAccess> addSubdirsAndCommit(List<FilePointer> targetCAPs, SymmetricKey ourSubfolders,
                                                            FilePointer ourPointer, SigningKeyPair signer, UserContext context) {
        if (subfolders.size() + files.size() + targetCAPs.size() > MAX_CHILD_LINKS_PER_BLOB) {
            return getNextMetablob(ourSubfolders, context).thenCompose(nextMetablob -> {
                if (nextMetablob.size() >= 1) {
                    FilePointer nextPointer = nextMetablob.get(0).filePointer;
                    DirAccess nextBlob = (DirAccess) nextMetablob.get(0).fileAccess;
                    return nextBlob.addSubdirsAndCommit(targetCAPs, nextPointer.baseKey,
                            nextPointer.withWritingKey(ourPointer.location.writer), signer, context);
                } else {
                    // first fill this directory, then overflow into a new one
                    int freeSlots = MAX_CHILD_LINKS_PER_BLOB - subfolders.size() - files.size();
                    List<FilePointer> addToUs = targetCAPs.subList(0, freeSlots);
                    List<FilePointer> addToNext = targetCAPs.subList(freeSlots, targetCAPs.size());
                    return addSubdirsAndCommit(addToUs, ourSubfolders, ourPointer, signer, context).thenCompose(newUs -> {
                        // create and upload new metadata blob
                        SymmetricKey nextSubfoldersKey = SymmetricKey.random();
                        SymmetricKey ourParentKey = subfolders2parent.target(ourSubfolders);
                        DirAccess next = DirAccess.create(nextSubfoldersKey, FileProperties.EMPTY,
                                parentLink != null ? parentLink.targetLocation(ourParentKey) : null,
                                parentLink != null ? parentLink.target(ourParentKey) : null, ourParentKey);
                        byte[] nextMapKey = context.randomBytes(32);
                        FilePointer nextPointer = new FilePointer(ourPointer.location.withMapKey(nextMapKey), Optional.empty(), nextSubfoldersKey);
                        return next.addSubdirsAndCommit(addToNext, nextSubfoldersKey, nextPointer, signer, context).thenCompose(x -> {
                        // re-upload us with the link to the next DirAccess
                        DirAccess withNextBlob = newUs.withNextBlob(Optional.of(SymmetricLocationLink.create(ourSubfolders,
                                nextSubfoldersKey, nextPointer.getLocation())));
                        return newUs.commit(ourPointer.getLocation(), signer, context);
                        });
                    });
                }
            });
        } else {
            for (FilePointer targetCAP : targetCAPs)
                this.subfolders.add(SymmetricLocationLink.create(ourSubfolders, targetCAP.baseKey, targetCAP.getLocation()));

            return commit(ourPointer.getLocation(), signer, context);
        }
    }

    private CompletableFuture<List<RetrievedFilePointer>> getNextMetablob(SymmetricKey subfoldersKey, UserContext context) {
        if (!moreFolderContents.isPresent())
            return CompletableFuture.completedFuture(Collections.emptyList());
        return context.retrieveAllMetadata(Arrays.asList(moreFolderContents.get()), subfoldersKey);
    }

    public CompletableFuture<Boolean> updateChildLink(FilePointer ourPointer, RetrievedFilePointer original,
                                                      RetrievedFilePointer modified, SigningKeyPair signer, UserContext context) {
        removeChild(original, ourPointer, signer, context);
        CompletableFuture<DirAccess> toUpdate;
        if (modified.fileAccess.isDirectory())
            toUpdate = addSubdirAndCommit(modified.filePointer, ourPointer.baseKey, ourPointer, signer, context);
        else {
            toUpdate = addFileAndCommit(modified.filePointer, ourPointer.baseKey, ourPointer, signer, context);
        }
<<<<<<< HEAD
        return toUpdate.thenCompose(newDirAccess -> context.uploadChunk(newDirAccess, ourPointer.getLocation()));
=======
        return toUpdate.thenCompose(newDirAccess -> context.uploadChunk(newDirAccess, ourPointer.getLocation(), ourPointer.signer(), Collections.emptyList()));
>>>>>>> 8011fbb3
    }

    public CompletableFuture<Boolean> removeChild(RetrievedFilePointer childRetrievedPointer, FilePointer ourPointer, SigningKeyPair signer, UserContext context) {
        if (childRetrievedPointer.fileAccess.isDirectory()) {
            this.subfolders = subfolders.stream().filter(e -> {
                try {
                    Location target = e.targetLocation(ourPointer.baseKey);
                    boolean keep = true;
                    if (Arrays.equals(target.getMapKey(), childRetrievedPointer.filePointer.location.getMapKey()))
                        if (Arrays.equals(target.writer.serialize(), childRetrievedPointer.filePointer.location.writer.serialize()))
                            if (Arrays.equals(target.owner.serialize(), childRetrievedPointer.filePointer.location.owner.serialize()))
                                keep = false;
                    return keep;
                } catch (TweetNaCl.InvalidCipherTextException ex) {
                    ex.printStackTrace();
                    return false;
                } catch (Exception f) {
                    return false;
                }
            }).collect(Collectors.toList());
        } else {
            files = files.stream().filter(e -> {
            SymmetricKey filesKey = subfolders2files.target(ourPointer.baseKey);
                try {
                    Location target = e.targetLocation(filesKey);
                    boolean keep = true;
                    if (Arrays.equals(target.getMapKey(), childRetrievedPointer.filePointer.location.getMapKey()))
                        if (Arrays.equals(target.writer.serialize(), childRetrievedPointer.filePointer.location.writer.serialize()))
                            if (Arrays.equals(target.owner.serialize(), childRetrievedPointer.filePointer.location.owner.serialize()))
                                keep = false;
                    return keep;
                } catch (TweetNaCl.InvalidCipherTextException ex) {
                    ex.printStackTrace();
                    return false;
                } catch (Exception f) {
                    return false;
                }
            }).collect(Collectors.toList());
        }
<<<<<<< HEAD
        return context.uploadChunk(this, ourPointer.getLocation());
=======
        return context.uploadChunk(this, ourPointer.getLocation(), signer, Collections.EMPTY_LIST);
>>>>>>> 8011fbb3
    }

    // 0=FILE, 1=DIR
    public byte getType() {
        return 1;
    }

    // returns [RetrievedFilePointer]
    public CompletableFuture<Set<RetrievedFilePointer>> getChildren(UserContext context, SymmetricKey baseKey) {
        CompletableFuture<List<RetrievedFilePointer>> subdirsFuture = context.retrieveAllMetadata(this.subfolders, baseKey);
        CompletableFuture<List<RetrievedFilePointer>> filesFuture = context.retrieveAllMetadata(this.files, this.subfolders2files.target(baseKey));

        CompletableFuture<List<RetrievedFilePointer>> moreChildrenFuture = moreFolderContents.isPresent() ?
                context.retrieveAllMetadata(Arrays.asList(moreFolderContents.get()), baseKey) :
                CompletableFuture.completedFuture(Collections.emptyList());

        return subdirsFuture.thenCompose(subdirs -> filesFuture.thenCompose(files -> moreChildrenFuture.thenCompose(moreChildrenSource -> {
            // this only has one or zero elements
            Optional<RetrievedFilePointer> any = moreChildrenSource.stream().findAny();
            CompletableFuture<Set<RetrievedFilePointer>> moreChildren = any.map(d -> ((DirAccess)d.fileAccess).getChildren(context, d.filePointer.baseKey))
                    .orElse(CompletableFuture.completedFuture(Collections.emptySet()));
            return moreChildren.thenApply(moreRetrievedChildren -> {
                Set<RetrievedFilePointer> results = Stream.concat(
                        Stream.concat(
                                subdirs.stream(),
                                files.stream()),
                        moreRetrievedChildren.stream())
                        .collect(Collectors.toSet());
                return results;
            });
        })
        )
        );
    }

    public Set<Location> getChildrenLocations(SymmetricKey baseKey) {
        SymmetricKey filesKey = this.subfolders2files.target(baseKey);
        return Stream.concat(subfolders.stream().map(d -> d.targetLocation(baseKey)),
                files.stream().map(f -> f.targetLocation(filesKey)))
                .collect(Collectors.toSet());
    }

    public SymmetricKey getParentKey(SymmetricKey subfoldersKey) {
        return this.subfolders2parent.target(subfoldersKey);
    }

    public SymmetricKey getFilesKey(SymmetricKey subfoldersKey) {
        return this.subfolders2files.target(subfoldersKey);
    }

    // returns pointer to new child directory
    public CompletableFuture<FilePointer> mkdir(String name, UserContext userContext, SigningKeyPair writer, byte[] ourMapKey,
                                                SymmetricKey baseKey, SymmetricKey optionalBaseKey,
                                                boolean isSystemFolder, SafeRandom random) {
        SymmetricKey dirReadKey = optionalBaseKey != null ? optionalBaseKey : SymmetricKey.random();
        byte[] dirMapKey = new byte[32]; // root will be stored under this in the btree
        random.randombytes(dirMapKey, 0, 32);
        SymmetricKey ourParentKey = this.getParentKey(baseKey);
        PublicSigningKey ownerPublic = userContext.signer.publicSigningKey;
        Location ourLocation = new Location(ownerPublic, writer.publicSigningKey, ourMapKey);
        DirAccess dir = DirAccess.create(dirReadKey, new FileProperties(name, 0, LocalDateTime.now(), isSystemFolder, Optional.empty()), ourLocation, ourParentKey, null);
<<<<<<< HEAD
        CompletableFuture<ReadableFilePointer> result = new CompletableFuture<>();
        userContext.uploadChunk(dir, new Location(userContext.user, writer, dirMapKey)).thenAccept(success -> {
=======
        CompletableFuture<FilePointer> result = new CompletableFuture<>();
        Location chunkLocation = new Location(ownerPublic, writer.publicSigningKey, dirMapKey);
        userContext.uploadChunk(dir, chunkLocation, writer, Collections.emptyList()).thenAccept(success -> {
>>>>>>> 8011fbb3
            if (success) {
                FilePointer ourPointer = new FilePointer(ownerPublic, writer, ourMapKey, baseKey);
                FilePointer subdirPointer = new FilePointer(chunkLocation, Optional.empty(), dirReadKey);
                addSubdirAndCommit(subdirPointer, baseKey, ourPointer, writer, userContext)
                        .thenAccept(modified -> result.complete(new FilePointer(ownerPublic, writer, dirMapKey, dirReadKey)));
            } else
                result.completeExceptionally(new IllegalStateException("Couldn't upload directory metadata!"));
        });
        return result;
    }

<<<<<<< HEAD
    public CompletableFuture<DirAccess> commit(Location ourLocation, UserContext userContext) {
        return userContext.uploadChunk(this, ourLocation)
=======
    public CompletableFuture<DirAccess> commit(Location ourLocation, SigningKeyPair signer, UserContext userContext) {
        return userContext.uploadChunk(this, ourLocation, signer, Collections.emptyList())
>>>>>>> 8011fbb3
                .thenApply(x -> this);
    }

    public CompletableFuture<DirAccess> copyTo(SymmetricKey baseKey, SymmetricKey newBaseKey, Location parentLocation,
                                               SymmetricKey parentparentKey, SigningKeyPair entryWriterKey, byte[] newMapKey, UserContext context) {
        SymmetricKey parentKey = getParentKey(baseKey);
        FileProperties props = getFileProperties(parentKey);
        DirAccess da = DirAccess.create(newBaseKey, props, parentLocation, parentparentKey, parentKey);
        SymmetricKey ourNewParentKey = da.getParentKey(newBaseKey);
        Location ourNewLocation = new Location(context.signer.publicSigningKey, entryWriterKey.publicSigningKey, newMapKey);

        return this.getChildren(context, baseKey).thenCompose(RFPs -> {
            // upload new metadata blob for each child and re-add child
            CompletableFuture<DirAccess> reduce = RFPs.stream().reduce(CompletableFuture.completedFuture(da), (dirFuture, rfp) -> {
                SymmetricKey newChildBaseKey = rfp.fileAccess.isDirectory() ? SymmetricKey.random() : rfp.filePointer.baseKey;
                byte[] newChildMapKey = new byte[32];
                context.crypto.random.randombytes(newChildMapKey, 0, 32);
                Location newChildLocation = new Location(context.signer.publicSigningKey, entryWriterKey.publicSigningKey, newChildMapKey);
                return rfp.fileAccess.copyTo(rfp.filePointer.baseKey, newChildBaseKey,
                        ourNewLocation, ourNewParentKey, entryWriterKey, newChildMapKey, context)
                        .thenCompose(newChildFileAccess -> {
                            FilePointer ourNewPointer = new FilePointer(ourNewLocation.owner, entryWriterKey.publicSigningKey, newMapKey, newBaseKey);
                            FilePointer newChildPointer = new FilePointer(newChildLocation, Optional.empty(), newChildBaseKey);
                            if (newChildFileAccess.isDirectory())
                                return dirFuture.thenCompose(dirAccess ->
                                        dirAccess.addSubdirAndCommit(newChildPointer, newBaseKey, ourNewPointer, entryWriterKey, context));
                            else
                                return dirFuture.thenCompose(dirAccess ->
                                        dirAccess.addFileAndCommit(newChildPointer, newBaseKey, ourNewPointer, entryWriterKey, context));
                        });
            }, (a, b) -> a.thenCompose(x -> b)); // TODO Think about this combiner function
            return reduce;
        }).thenCompose(finalDir -> finalDir.commit(new Location(parentLocation.owner, entryWriterKey.publicSigningKey, newMapKey), entryWriterKey, context));
    }

    public static DirAccess deserialize(FileAccess base, DataSource bin) throws IOException {
        byte[] s2p = bin.readArray();
        byte[] s2f = bin.readArray();

        int nSharingKeys = bin.readInt();
        List<SymmetricLocationLink> files = new ArrayList<>(), subfolders = new ArrayList<>();
        int nsubfolders = bin.readInt();
        for (int i=0; i < nsubfolders; i++)
            subfolders.add(SymmetricLocationLink.deserialize(bin.readArray()));
        int nfiles = bin.readInt();
        for (int i=0; i < nfiles; i++)
            files.add(SymmetricLocationLink.deserialize(bin.readArray()));
        boolean hasMoreChildren = bin.readBoolean();
        Optional<SymmetricLocationLink> moreChildren = hasMoreChildren ? Optional.of(SymmetricLocationLink.deserialize(bin.readArray())) : Optional.empty();
        return new DirAccess(new SymmetricLink(s2f), new SymmetricLink(s2p),
                subfolders, files, base.parent2meta, base.properties, base.retriever, base.parentLink, moreChildren);
    }

    public static DirAccess create(SymmetricKey subfoldersKey, FileProperties metadata, Location parentLocation, SymmetricKey parentParentKey, SymmetricKey parentKey) {
        SymmetricKey metaKey = SymmetricKey.random();
        if (parentKey == null)
            parentKey = SymmetricKey.random();
        SymmetricKey filesKey = SymmetricKey.random();
        byte[] metaNonce = metaKey.createNonce();
        SymmetricLocationLink parentLink = parentLocation == null ? null : SymmetricLocationLink.create(parentKey, parentParentKey, parentLocation);
        return new DirAccess(SymmetricLink.fromPair(subfoldersKey, filesKey),
                SymmetricLink.fromPair(subfoldersKey, parentKey),
                new ArrayList<>(), new ArrayList<>(),
                SymmetricLink.fromPair(parentKey, metaKey),
                ArrayOps.concat(metaNonce, metaKey.encrypt(metadata.serialize(), metaNonce)),
                null,
                parentLink,
                Optional.empty()
        );
    }
}<|MERGE_RESOLUTION|>--- conflicted
+++ resolved
@@ -78,11 +78,7 @@
                 parentLink,
                 moreFolderContents
         );
-<<<<<<< HEAD
-        return context.uploadChunk(dira, writableFilePointer.location);
-=======
-        return context.uploadChunk(dira, writableFilePointer.location, writableFilePointer.signer(), Collections.emptyList());
->>>>>>> 8011fbb3
+        return context.uploadChunk(dira, writableFilePointer.location, writableFilePointer.signer());
     }
 
     public CompletableFuture<DirAccess> addFileAndCommit(FilePointer targetCAP, SymmetricKey ourSubfolders,
@@ -190,11 +186,7 @@
         else {
             toUpdate = addFileAndCommit(modified.filePointer, ourPointer.baseKey, ourPointer, signer, context);
         }
-<<<<<<< HEAD
-        return toUpdate.thenCompose(newDirAccess -> context.uploadChunk(newDirAccess, ourPointer.getLocation()));
-=======
-        return toUpdate.thenCompose(newDirAccess -> context.uploadChunk(newDirAccess, ourPointer.getLocation(), ourPointer.signer(), Collections.emptyList()));
->>>>>>> 8011fbb3
+        return toUpdate.thenCompose(newDirAccess -> context.uploadChunk(newDirAccess, ourPointer.getLocation(), ourPointer.signer()));
     }
 
     public CompletableFuture<Boolean> removeChild(RetrievedFilePointer childRetrievedPointer, FilePointer ourPointer, SigningKeyPair signer, UserContext context) {
@@ -234,11 +226,7 @@
                 }
             }).collect(Collectors.toList());
         }
-<<<<<<< HEAD
-        return context.uploadChunk(this, ourPointer.getLocation());
-=======
-        return context.uploadChunk(this, ourPointer.getLocation(), signer, Collections.EMPTY_LIST);
->>>>>>> 8011fbb3
+        return context.uploadChunk(this, ourPointer.getLocation(), signer);
     }
 
     // 0=FILE, 1=DIR
@@ -300,14 +288,9 @@
         PublicSigningKey ownerPublic = userContext.signer.publicSigningKey;
         Location ourLocation = new Location(ownerPublic, writer.publicSigningKey, ourMapKey);
         DirAccess dir = DirAccess.create(dirReadKey, new FileProperties(name, 0, LocalDateTime.now(), isSystemFolder, Optional.empty()), ourLocation, ourParentKey, null);
-<<<<<<< HEAD
-        CompletableFuture<ReadableFilePointer> result = new CompletableFuture<>();
-        userContext.uploadChunk(dir, new Location(userContext.user, writer, dirMapKey)).thenAccept(success -> {
-=======
         CompletableFuture<FilePointer> result = new CompletableFuture<>();
         Location chunkLocation = new Location(ownerPublic, writer.publicSigningKey, dirMapKey);
-        userContext.uploadChunk(dir, chunkLocation, writer, Collections.emptyList()).thenAccept(success -> {
->>>>>>> 8011fbb3
+        userContext.uploadChunk(dir, chunkLocation, writer).thenAccept(success -> {
             if (success) {
                 FilePointer ourPointer = new FilePointer(ownerPublic, writer, ourMapKey, baseKey);
                 FilePointer subdirPointer = new FilePointer(chunkLocation, Optional.empty(), dirReadKey);
@@ -319,13 +302,8 @@
         return result;
     }
 
-<<<<<<< HEAD
-    public CompletableFuture<DirAccess> commit(Location ourLocation, UserContext userContext) {
-        return userContext.uploadChunk(this, ourLocation)
-=======
     public CompletableFuture<DirAccess> commit(Location ourLocation, SigningKeyPair signer, UserContext userContext) {
-        return userContext.uploadChunk(this, ourLocation, signer, Collections.emptyList())
->>>>>>> 8011fbb3
+        return userContext.uploadChunk(this, ourLocation, signer)
                 .thenApply(x -> this);
     }
 
